from __future__ import division, print_function, absolute_import

import numpy as np
import tensorflow as tf
from tensorflow.python.framework import dtypes
from tensorflow.python.ops import standard_ops

import tflearn

from tflearn import utils
from tflearn import variables as va
from tflearn import activations
from tflearn import initializations
from tflearn import losses


def input_data(shape=None, placeholder=None, dtype=tf.float32,
               data_preprocessing=None, data_augmentation=None,
               name="InputData"):
    """ Input Data.

    This layer is used for inputting (aka. feeding) data to a network.
    A TensorFlow placeholder will be used if it is supplied,
    otherwise a new placeholder will be created with the given shape.

    Either a shape or placeholder must be provided, otherwise an
    exception will be raised.

    Furthermore, the placeholder is added to TensorFlow collections
    so it can be retrieved using tf.get_collection(tf.GraphKeys.INPUTS)
    as well as tf.GraphKeys.LAYER_TENSOR + '/' + name. Similarly for
    the data preprocessing and augmentation objects which are stored in
    the collections with tf.GraphKeys.DATA_PREP and tf.GraphKeys.DATA_AUG.
    This allows other parts of TFLearn to easily retrieve and use these
    objects by referencing these graph-keys.

    Input:
        List of `int` (Shape), to create a new placeholder.
            Or
        `Tensor` (Placeholder), to use an existing placeholder.

    Output:
        Placeholder Tensor with given shape.

    Arguments:
        shape: list of `int`. An array or tuple representing input data shape.
            It is required if no placeholder is provided. First element should
            be 'None' (representing batch size), if not provided, it will be
            added automatically.
        placeholder: A Placeholder to use for feeding this layer (optional).
            If not specified, a placeholder will be automatically created.
            You can retrieve that placeholder through graph key: 'INPUTS',
            or the 'placeholder' attribute of this function's returned tensor.
        dtype: `tf.type`, Placeholder data type (optional). Default: float32.
        data_preprocessing: A `DataPreprocessing` subclass object to manage
            real-time data pre-processing when training and predicting (such
            as zero center data, std normalization...).
        data_augmentation: `DataAugmentation`. A `DataAugmentation` subclass
            object to manage real-time data augmentation while training (
            such as random image crop, random image flip, random sequence
            reverse...).
        name: `str`. A name for this layer (optional).

    """

    # We need either a placeholder or a shape, otherwise raise an exception.
    if placeholder is None:
        if shape is None:
            raise Exception("Either a `shape` or `placeholder` argument is required to consruct an input layer.")

        # We have a shape but no placeholder, so we must now create a placeholder.

        # Ensure the first element of shape is None by prepending None if necessary.
        # TODO: Why is there a len(shape)>1 condition? Please explain here.
        if len(shape) > 1 and shape[0] is not None:
            shape = list(shape)
            shape = [None] + shape

        # Create a new tf.placeholder with the given shape.
        with tf.name_scope(name):
            placeholder = tf.placeholder(shape=shape, dtype=dtype, name="X")

    # Store the placeholder object in TensorFlow collections so it can be
    # retrieved and used elsewhere.
    tf.add_to_collection(tf.GraphKeys.INPUTS, placeholder)
    tf.add_to_collection(tf.GraphKeys.LAYER_TENSOR + '/' + name, placeholder)

    # Store the objects for data-preprocessing and -augmentation
    # in TensorFlow collections so they can be retrieved and used elsewhere.
    tf.add_to_collection(tf.GraphKeys.DATA_PREP, data_preprocessing)
    tf.add_to_collection(tf.GraphKeys.DATA_AUG, data_augmentation)

    return placeholder


def fully_connected(incoming, n_units, activation='linear', bias=True,
                    weights_init='truncated_normal', bias_init='zeros',
                    regularizer=None, weight_decay=0.001, trainable=True,
                    restore=True, reuse=False, scope=None,
                    name="FullyConnected"):
    """ Fully Connected.

    A fully connected layer.

    Input:
        (2+)-D Tensor [samples, input dim]. If not 2D, input will be flatten.

    Output:
        2D Tensor [samples, n_units].

    Arguments:
        incoming: `Tensor`. Incoming (2+)D Tensor.
        n_units: `int`, number of units for this layer.
        activation: `str` (name) or `function` (returning a `Tensor`).
            Activation applied to this layer (see tflearn.activations).
            Default: 'linear'.
        bias: `bool`. If True, a bias is used.
        weights_init: `str` (name) or `Tensor`. Weights initialization.
            (see tflearn.initializations) Default: 'truncated_normal'.
        bias_init: `str` (name) or `Tensor`. Bias initialization.
            (see tflearn.initializations) Default: 'zeros'.
        regularizer: `str` (name) or `Tensor`. Add a regularizer to this
            layer weights (see tflearn.regularizers). Default: None.
        weight_decay: `float`. Regularizer decay parameter. Default: 0.001.
        trainable: `bool`. If True, weights will be trainable.
        restore: `bool`. If True, this layer weights will be restored when
            loading a model.
        reuse: `bool`. If True and 'scope' is provided, this layer variables
            will be reused (shared).
        scope: `str`. Define this layer scope (optional). A scope can be
            used to share variables between layers. Note that scope will
            override name.
        name: A name for this layer (optional). Default: 'FullyConnected'.

    Attributes:
        scope: `Scope`. This layer scope.
        W: `Tensor`. Variable representing units weights.
        b: `Tensor`. Variable representing biases.

    """
    input_shape = utils.get_incoming_shape(incoming)
    assert len(input_shape) > 1, "Incoming Tensor shape must be at least 2-D"
    n_inputs = int(np.prod(input_shape[1:]))

    with tf.variable_scope(scope, default_name=name, values=[incoming],
                           reuse=reuse) as scope:
        name = scope.name

        W_init = weights_init
        if isinstance(weights_init, str):
            W_init = initializations.get(weights_init)()
        W_regul = None
        if regularizer:
            W_regul = lambda x: losses.get(regularizer)(x, weight_decay)
        W = va.variable('W', shape=[n_inputs, n_units], regularizer=W_regul,
                        initializer=W_init, trainable=trainable,
                        restore=restore)
        tf.add_to_collection(tf.GraphKeys.LAYER_VARIABLES + '/' + name, W)

        b = None
        if bias:
            if isinstance(bias_init, str):
                bias_init = initializations.get(bias_init)()
            b = va.variable('b', shape=[n_units], initializer=bias_init,
                            trainable=trainable, restore=restore)
            tf.add_to_collection(tf.GraphKeys.LAYER_VARIABLES + '/' + name, b)

        inference = incoming
        # If input is not 2d, flatten it.
        if len(input_shape) > 2:
            inference = tf.reshape(inference, [-1, n_inputs])

        inference = tf.matmul(inference, W)
        if b: inference = tf.nn.bias_add(inference, b)
        if activation:
            if isinstance(activation, str):
                inference = activations.get(activation)(inference)
            elif hasattr(activation, '__call__'):
                inference = activation(inference)
            else:
                raise ValueError("Invalid Activation.")

        # Track activations.
        tf.add_to_collection(tf.GraphKeys.ACTIVATIONS, inference)

    # Add attributes to Tensor to easy access weights.
    inference.scope = scope
    inference.W = W
    inference.b = b

    # Track output tensor.
    tf.add_to_collection(tf.GraphKeys.LAYER_TENSOR + '/' + name, inference)

    return inference


def dropout(incoming, keep_prob, noise_shape=None, name="Dropout"):
    """ Dropout.

    Outputs the input element scaled up by `1 / keep_prob`. The scaling is so
    that the expected sum is unchanged.

    By default, each element is kept or dropped independently. If noise_shape
    is specified, it must be broadcastable to the shape of x, and only dimensions
    with noise_shape[i] == shape(x)[i] will make independent decisions. For
    example, if shape(x) = [k, l, m, n] and noise_shape = [k, 1, 1, n], each
    batch and channel component will be kept independently and each row and column
    will be kept or not kept together.

    Arguments:
        incoming : A `Tensor`. The incoming tensor.
        keep_prob : A float representing the probability that each element
            is kept.
        noise_shape : A 1-D Tensor of type int32, representing the shape for
            randomly generated keep/drop flags.
        name : A name for this layer (optional).

    References:
        Dropout: A Simple Way to Prevent Neural Networks from Overfitting.
        N. Srivastava, G. Hinton, A. Krizhevsky, I. Sutskever & R. Salakhutdinov,
        (2014), Journal of Machine Learning Research, 5(Jun)(2), 1929-1958.

    Links:
      [https://www.cs.toronto.edu/~hinton/absps/JMLRdropout.pdf]
        (https://www.cs.toronto.edu/~hinton/absps/JMLRdropout.pdf)

    """

    with tf.name_scope(name) as scope:

        inference = incoming

        def apply_dropout():
            if type(inference) in [list, np.array]:
                for x in inference:
                    x = tf.nn.dropout(x, keep_prob, noise_shape)
                return inference
            else:
                return tf.nn.dropout(inference, keep_prob, noise_shape)

        is_training = tflearn.get_training_mode()
        inference = tf.cond(is_training, apply_dropout, lambda: inference)

    # Track output tensor.
    tf.add_to_collection(tf.GraphKeys.LAYER_TENSOR + '/' + name, inference)

    return inference


def custom_layer(incoming, custom_fn, **kwargs):
    """ Custom Layer.

    A custom layer that can apply any operations to the incoming Tensor or
    list of `Tensor`. The custom function can be pass as a parameter along
    with its parameters.

    Arguments:
        incoming : A `Tensor` or list of `Tensor`. Incoming tensor.
        custom_fn : A custom `function`, to apply some ops on incoming tensor.
        **kwargs: Some custom parameters that custom function might need.

    """
    name = "CustomLayer"
    if 'name' in kwargs:
        name = kwargs['name']
    with tf.name_scope(name):
        inference = custom_fn(incoming, **kwargs)

    return inference


def reshape(incoming, new_shape, name="Reshape"):
    """ Reshape.

    A layer that reshape the incoming layer tensor output to the desired shape.

    Arguments:
        incoming: A `Tensor`. The incoming tensor.
        new_shape: A list of `int`. The desired shape.
        name: A name for this layer (optional).

    """

    with tf.name_scope(name) as scope:
        inference = incoming
        if isinstance(inference, list):
            inference = tf.concat(0, inference)
            inference = tf.cast(inference, tf.float32)
        inference = tf.reshape(inference, shape=new_shape)

    inference.scope = scope

    # Track output tensor.
    tf.add_to_collection(tf.GraphKeys.LAYER_TENSOR + '/' + name, inference)

    return inference


def flatten(incoming, name="Flatten"):
    """ Flatten.

    Flatten the incoming Tensor.

    Input:
        (2+)-D `Tensor`.

    Output:
        2-D `Tensor` [batch, flatten_dims].

    Arguments:
        incoming: `Tensor`. The incoming tensor.

    """
    input_shape = utils.get_incoming_shape(incoming)
    assert len(input_shape) > 1, "Incoming Tensor shape must be at least 2-D"
    dims = int(np.prod(input_shape[1:]))
    x = reshape(incoming, [-1, dims], name)

    # Track output tensor.
    tf.add_to_collection(tf.GraphKeys.LAYER_TENSOR + '/' + name, x)

    return x


def activation(incoming, activation='linear', name='activation'):

    """ Activation.

    Apply given activation to incoming tensor.

    Arguments:
        incoming: A `Tensor`. The incoming tensor.
        activation: `str` (name) or `function` (returning a `Tensor`).
            Activation applied to this layer (see tflearn.activations).
            Default: 'linear'.

    """

    if isinstance(activation, str):
        x = activations.get(activation)(incoming)
    elif hasattr(incoming, '__call__'):
        x = activation(incoming)
    else:
        raise ValueError('Unknown activation type.')

    # Track output tensor.
    tf.add_to_collection(tf.GraphKeys.LAYER_TENSOR + '/' + name, x)

    return x


def single_unit(incoming, activation='linear', bias=True, trainable=True,
                restore=True, reuse=False, scope=None, name="Linear"):
    """ Single Unit.

    A single unit (Linear) Layer.

    Input:
        1-D Tensor [samples]. If not 2D, input will be flatten.

    Output:
        1-D Tensor [samples].

    Arguments:
        incoming: `Tensor`. Incoming Tensor.
        activation: `str` (name) or `function`. Activation applied to this
            layer (see tflearn.activations). Default: 'linear'.
        bias: `bool`. If True, a bias is used.
        trainable: `bool`. If True, weights will be trainable.
        restore: `bool`. If True, this layer weights will be restored when
            loading a model.
        reuse: `bool`. If True and 'scope' is provided, this layer variables
            will be reused (shared).
        scope: `str`. Define this layer scope (optional). A scope can be
            used to share variables between layers. Note that scope will
            override name.
        name: A name for this layer (optional). Default: 'Linear'.

    Attributes:
        W: `Tensor`. Variable representing weight.
        b: `Tensor`. Variable representing bias.

    """
    input_shape = utils.get_incoming_shape(incoming)
    n_inputs = int(np.prod(input_shape[1:]))

    # Build variables and inference.
    with tf.variable_scope(scope, default_name=name, values=[incoming],
                           reuse=reuse) as scope:
        name = scope.name

        W = va.variable('W', shape=[n_inputs],
                        initializer=tf.constant_initializer(np.random.randn()),
                        trainable=trainable, restore=restore)
        tf.add_to_collection(tf.GraphKeys.LAYER_VARIABLES + '/' + name, W)

        b = None
        if bias:
            b = va.variable('b', shape=[n_inputs],
                            initializer=tf.constant_initializer(np.random.randn()),
                            trainable=trainable, restore=restore)
            tf.add_to_collection(tf.GraphKeys.LAYER_VARIABLES + '/' + name, b)

        inference = incoming
        # If input is not 2d, flatten it.
        if len(input_shape) > 1:
            inference = tf.reshape(inference, [-1])

        inference = tf.multiply(inference, W)
        if b: inference = tf.add(inference, b)

        if isinstance(activation, str):
            inference = activations.get(activation)(inference)
        elif hasattr(activation, '__call__'):
            inference = activation(inference)
        else:
            raise ValueError("Invalid Activation.")

        # Track activations.
        tf.add_to_collection(tf.GraphKeys.ACTIVATIONS, inference)

    # Add attributes to Tensor to easy access weights.
    inference.scope = scope
    inference.W = W
    inference.b = b

    # Track output tensor.
    tf.add_to_collection(tf.GraphKeys.LAYER_TENSOR + '/' + name, inference)

    return inference


def highway(incoming, n_units, activation='linear', transform_dropout=None,
            weights_init='truncated_normal', bias_init='zeros',
            regularizer=None, weight_decay=0.001, trainable=True,
            restore=True, reuse=False, scope=None,
            name="FullyConnectedHighway"):
    """ Fully Connected Highway.

    A fully connected highway network layer, with some inspiration from
    [https://github.com/fomorians/highway-fcn](https://github.com/fomorians/highway-fcn).

    Input:
        (2+)-D Tensor [samples, input dim]. If not 2D, input will be flatten.

    Output:
        2D Tensor [samples, n_units].

    Arguments:
        incoming: `Tensor`. Incoming (2+)D Tensor.
        n_units: `int`, number of units for this layer.
        activation: `str` (name) or `function` (returning a `Tensor`).
            Activation applied to this layer (see tflearn.activations).
            Default: 'linear'.
        transform_dropout: `float`: Keep probability on the highway transform gate.
        weights_init: `str` (name) or `Tensor`. Weights initialization.
            (see tflearn.initializations) Default: 'truncated_normal'.
        bias_init: `str` (name) or `Tensor`. Bias initialization.
            (see tflearn.initializations) Default: 'zeros'.
        regularizer: `str` (name) or `Tensor`. Add a regularizer to this
            layer weights (see tflearn.regularizers). Default: None.
        weight_decay: `float`. Regularizer decay parameter. Default: 0.001.
        trainable: `bool`. If True, weights will be trainable.
        restore: `bool`. If True, this layer weights will be restored when
            loading a model
        reuse: `bool`. If True and 'scope' is provided, this layer variables
            will be reused (shared).
        scope: `str`. Define this layer scope (optional). A scope can be
            used to share variables between layers. Note that scope will
            override name.
        name: A name for this layer (optional). Default: 'FullyConnectedHighway'.

    Attributes:
        scope: `Scope`. This layer scope.
        W: `Tensor`. Variable representing units weights.
        W_t: `Tensor`. Variable representing units weights for transform gate.
        b: `Tensor`. Variable representing biases.
        b_t: `Tensor`. Variable representing biases for transform gate.

    Links:
        [https://arxiv.org/abs/1505.00387](https://arxiv.org/abs/1505.00387)

    """
    input_shape = utils.get_incoming_shape(incoming)
    assert len(input_shape) > 1, "Incoming Tensor shape must be at least 2-D"
    n_inputs = int(np.prod(input_shape[1:]))

    # Build variables and inference.
    with tf.variable_scope(scope, default_name=name, values=[incoming],
                           reuse=reuse) as scope:
        name = scope.name

        W_init = weights_init
        if isinstance(weights_init, str):
            W_init = initializations.get(weights_init)()
        W_regul = None
        if regularizer:
            W_regul = lambda x: losses.get(regularizer)(x, weight_decay)
        W = va.variable('W', shape=[n_inputs, n_units], regularizer=W_regul,
                        initializer=W_init, trainable=trainable,
                        restore=restore)
        tf.add_to_collection(tf.GraphKeys.LAYER_VARIABLES + '/' + name, W)

        if isinstance(bias_init, str):
            bias_init = initializations.get(bias_init)()
        b = va.variable('b', shape=[n_units], initializer=bias_init,
                        trainable=trainable, restore=restore)
        tf.add_to_collection(tf.GraphKeys.LAYER_VARIABLES + '/' + name, b)

        # Weight and bias for the transform gate
        W_T = va.variable('W_T', shape=[n_inputs, n_units],
                          regularizer=None, initializer=W_init,
                          trainable=trainable, restore=restore)
        tf.add_to_collection(tf.GraphKeys.LAYER_VARIABLES + '/' + name, W_T)

        b_T = va.variable('b_T', shape=[n_units],
                          initializer=tf.constant_initializer(-1),
                          trainable=trainable, restore=restore)
        tf.add_to_collection(tf.GraphKeys.LAYER_VARIABLES + '/' + name, b_T)

        # If input is not 2d, flatten it.
        if len(input_shape) > 2:
            incoming = tf.reshape(incoming, [-1, n_inputs])

        if isinstance(activation, str):
            activation = activations.get(activation)
        elif hasattr(activation, '__call__'):
            activation = activation
        else:
            raise ValueError("Invalid Activation.")

        H = activation(tf.matmul(incoming, W) + b)
        T = tf.sigmoid(tf.matmul(incoming, W_T) + b_T)
        if transform_dropout:
            T = dropout(T, transform_dropout)
        C = tf.subtract(1.0, T)

        inference = tf.add(tf.multiply(H, T), tf.multiply(incoming, C))

        # Track activations.
        tf.add_to_collection(tf.GraphKeys.ACTIVATIONS, inference)

    # Add attributes to Tensor to easy access weights.
    inference.scope = scope
    inference.W = W
    inference.W_t = W_T
    inference.b = b
    inference.b_t = b_T

    # Track output tensor.
    tf.add_to_collection(tf.GraphKeys.LAYER_TENSOR + '/' + name, inference)

    return inference


def one_hot_encoding(target, n_classes, on_value=1.0, off_value=0.0,
                     name="OneHotEncoding"):
    """ One Hot Encoding.

    Transform numeric labels into a binary vector.

    Input:
        The Labels Placeholder.

    Output:
        2-D Tensor, The encoded labels.

    Arguments:
        target: `Placeholder`. The labels placeholder.
        n_classes: `int`. Total number of classes.
        on_value: `scalar`. A scalar defining the on-value.
        off_value: `scalar`. A scalar defining the off-value.
        name: A name for this layer (optional). Default: 'OneHotEncoding'.

    """

    with tf.name_scope(name):
        if target.dtype != dtypes.int64:
            target = standard_ops.to_int64(target)

        target = standard_ops.one_hot(target, n_classes,
                                      on_value=on_value,
                                      off_value=off_value)

    # Track output tensor.
    tf.add_to_collection(tf.GraphKeys.LAYER_TENSOR + '/' + name, target)

    return target


def time_distributed(incoming, fn, args=None, scope=None):
    """ Time Distributed.

    This layer applies a function to every timestep of the input tensor. The
    custom function first argument must be the input tensor at every timestep.
    Additional parameters for the custom function may be specified in 'args'
    argument (as a list).

    Examples:
        ```python
        # Applying a fully_connected layer at every timestep
        x = time_distributed(input_tensor, fully_connected, [64])

        # Using a conv layer at every timestep with a scope
        x = time_distributed(input_tensor, conv_2d, [64, 3], scope='tconv')
        ```

    Input:
        (3+)-D Tensor [samples, timestep, input_dim].

    Output:
        (3+)-D Tensor [samples, timestep, output_dim].

    Arguments:
        incoming: `Tensor`. The incoming tensor.
        fn: `function`. A function to apply at every timestep. This function
            first parameter must be the input tensor per timestep. Additional
            parameters may be specified in 'args' argument.
        args: `list`. A list of parameters to use with the provided function.
        scope: `str`. A scope to give to each timestep tensor. Useful when
            sharing weights. Each timestep tensor scope will be generated
            as 'scope'-'i' where i represents the timestep id. Note that your
            custom function will be required to have a 'scope' parameter.

    Returns:
        A Tensor.

    """
    if not args: args = list()
    assert isinstance(args, list), "'args' must be a list."

    if not isinstance(incoming, tf.Tensor):
        incoming = tf.transpose(tf.stack(incoming), [1, 0, 2])

    input_shape = utils.get_incoming_shape(incoming)
    timestep = input_shape[1]
    x = tf.unstack(incoming, axis=1)
    if scope:
        x = [fn(x[i], scope=scope+'-'+str(i), *args)
             for i in range(timestep)]
    else:
        x = [fn(x[i], *args) for i in range(timestep)]
<<<<<<< HEAD

    x = list(map(lambda t: tf.reshape(t, [-1, 1]+utils.get_incoming_shape(t)[1:]), x))
    return tf.concat(x, 1)
=======
    try:
      x = map(lambda t: tf.reshape(t, [-1, 1]+utils.get_incoming_shape(t)[1:]), x)
    except:
      x = list(map(lambda t: tf.reshape(t, [-1, 1]+utils.get_incoming_shape(t)[1:]), x))
    return tf.concat(x, 1)


def multi_target_data(name_list, shape, dtype=tf.float32):
    """ Multi Target Data.

    Create and concatenate multiple placeholders. To be used when a regression
    layer uses targets from different sources.

    Arguments:
        name_list: list of `str`. The names of the target placeholders.
        shape: list of `int`. The shape of the placeholders.
        dtype: `tf.type`, Placeholder data type (optional). Default: float32.

    Return:
        A `Tensor` of the concatenated placeholders.

    """
    placeholders = []
    for i in range(len(name_list)):
        with tf.name_scope(name_list[i]):
            p = tf.placeholder(shape=shape, dtype=dtype, name='Y')
        if p not in tf.get_collection(tf.GraphKeys.TARGETS):
            tf.add_to_collection(tf.GraphKeys.TARGETS, p)
        placeholders.append(p)

    return tf.concat(placeholders, axis=0)
>>>>>>> 57d805c3
<|MERGE_RESOLUTION|>--- conflicted
+++ resolved
@@ -640,15 +640,8 @@
              for i in range(timestep)]
     else:
         x = [fn(x[i], *args) for i in range(timestep)]
-<<<<<<< HEAD
 
     x = list(map(lambda t: tf.reshape(t, [-1, 1]+utils.get_incoming_shape(t)[1:]), x))
-    return tf.concat(x, 1)
-=======
-    try:
-      x = map(lambda t: tf.reshape(t, [-1, 1]+utils.get_incoming_shape(t)[1:]), x)
-    except:
-      x = list(map(lambda t: tf.reshape(t, [-1, 1]+utils.get_incoming_shape(t)[1:]), x))
     return tf.concat(x, 1)
 
 
@@ -675,5 +668,4 @@
             tf.add_to_collection(tf.GraphKeys.TARGETS, p)
         placeholders.append(p)
 
-    return tf.concat(placeholders, axis=0)
->>>>>>> 57d805c3
+    return tf.concat(placeholders, axis=0)