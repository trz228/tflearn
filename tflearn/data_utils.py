# -*- coding: utf-8 -*-
from __future__ import division, print_function, absolute_import

import os
import random
import numpy as np
from PIL import Image
import pickle
import csv
import warnings
import tensorflow as tf
try: #py3
    from urllib.parse import urlparse
    from urllib import request
except: #py2
    from urlparse import urlparse
    from six.moves.urllib import request
from io import BytesIO

"""
Preprocessing provides some useful functions to preprocess data before
training, such as pictures dataset building, sequence padding, etc...

Note: Those preprocessing functions are only meant to be directly applied to
data, they are not meant to be use with Tensors or Layers.
"""

_EPSILON = 1e-8


# =======================
# TARGETS (LABELS) UTILS
# =======================


def to_categorical(y, nb_classes=None):
    """ to_categorical.

    Convert class vector (integers from 0 to nb_classes)
    to binary class matrix, for use with categorical_crossentropy.

    Arguments:
        y: `array`. Class vector to convert.
        nb_classes: `unused`. Used for older code compatibility.
    """
<<<<<<< HEAD
    y = np.asarray(y, dtype='int32')
    # high dimensional array warning
    if len(y.shape) > 2:
        warnings.warn('{}-dimensional array is used as input array.'.format(len(y.shape)), stacklevel=2)
    # flatten high dimensional array
    if len(y.shape) > 1:
        y = y.reshape(-1)
    if not nb_classes:
        nb_classes = np.max(y)+1
    Y = np.zeros((len(y), nb_classes))
    Y[np.arange(len(y)), y] = 1.
    return Y
=======
    return (y[:, None] == np.unique(y)).astype(np.float32)
>>>>>>> 0fb2a2d7


# =====================
#    SEQUENCES UTILS
# =====================


def pad_sequences(sequences, maxlen=None, dtype='int32', padding='post',
                  truncating='post', value=0.):
    """ pad_sequences.

    Pad each sequence to the same length: the length of the longest sequence.
    If maxlen is provided, any sequence longer than maxlen is truncated to
    maxlen. Truncation happens off either the beginning or the end (default)
    of the sequence. Supports pre-padding and post-padding (default).

    Arguments:
        sequences: list of lists where each element is a sequence.
        maxlen: int, maximum length.
        dtype: type to cast the resulting sequence.
        padding: 'pre' or 'post', pad either before or after each sequence.
        truncating: 'pre' or 'post', remove values from sequences larger than
            maxlen either in the beginning or in the end of the sequence
        value: float, value to pad the sequences to the desired value.

    Returns:
        x: `numpy array` with dimensions (number_of_sequences, maxlen)

    Credits: From Keras `pad_sequences` function.
    """
    lengths = [len(s) for s in sequences]

    nb_samples = len(sequences)
    if maxlen is None:
        maxlen = np.max(lengths)

    x = (np.ones((nb_samples, maxlen)) * value).astype(dtype)
    for idx, s in enumerate(sequences):
        if len(s) == 0:
            continue  # empty list was found
        if truncating == 'pre':
            trunc = s[-maxlen:]
        elif truncating == 'post':
            trunc = s[:maxlen]
        else:
            raise ValueError("Truncating type '%s' not understood" % padding)

        if padding == 'post':
            x[idx, :len(trunc)] = trunc
        elif padding == 'pre':
            x[idx, -len(trunc):] = trunc
        else:
            raise ValueError("Padding type '%s' not understood" % padding)
    return x


def string_to_semi_redundant_sequences(string, seq_maxlen=25, redun_step=3, char_idx=None):
    """ string_to_semi_redundant_sequences.

    Vectorize a string and returns parsed sequences and targets, along with
    the associated dictionary.

    Arguments:
        string: `str`. Lower-case text from input text file.
        seq_maxlen: `int`. Maximum length of a sequence. Default: 25.
        redun_step: `int`. Redundancy step. Default: 3.
        char_idx: 'dict'. A dictionary to convert chars to positions. Will be automatically generated if None

    Returns:
        A tuple: (inputs, targets, dictionary)
    """

    print("Vectorizing text...")

    if char_idx is None:
      char_idx = chars_to_dictionary(string)

    len_chars = len(char_idx)

    sequences = []
    next_chars = []
    for i in range(0, len(string) - seq_maxlen, redun_step):
        sequences.append(string[i: i + seq_maxlen])
        next_chars.append(string[i + seq_maxlen])

    X = np.zeros((len(sequences), seq_maxlen, len_chars), dtype=np.bool)
    Y = np.zeros((len(sequences), len_chars), dtype=np.bool)
    for i, seq in enumerate(sequences):
        for t, char in enumerate(seq):
            X[i, t, char_idx[char]] = 1
        Y[i, char_idx[next_chars[i]]] = 1

    print("Text total length: {:,}".format(len(string)))
    print("Distinct chars   : {:,}".format(len_chars))
    print("Total sequences  : {:,}".format(len(sequences)))

    return X, Y, char_idx


def textfile_to_semi_redundant_sequences(path, seq_maxlen=25, redun_step=3,
                                         to_lower_case=False, pre_defined_char_idx=None):
    """ Vectorize Text file """
    text = open(path).read()
    if to_lower_case:
        text = text.lower()
    return string_to_semi_redundant_sequences(text, seq_maxlen, redun_step, pre_defined_char_idx)


def chars_to_dictionary(string):
    """ Creates a dictionary char:integer for each unique character """
    chars = set(string)
    # sorted tries to keep a consistent dictionary, if you run a second time for the same char set
    char_idx = {c: i for i, c in enumerate(sorted(chars))}
    return char_idx


def random_sequence_from_string(string, seq_maxlen):
    rand_index = random.randint(0, len(string) - seq_maxlen - 1)
    return string[rand_index: rand_index + seq_maxlen]


def random_sequence_from_textfile(path, seq_maxlen):
    text = open(path).read()
    return random_sequence_from_string(text, seq_maxlen)

try:
    from tensorflow.contrib.learn.python.learn.preprocessing.text import \
        VocabularyProcessor as _VocabularyProcessor
except Exception:
    _VocabularyProcessor = object


# Mirroring TensorFLow `VocabularyProcessor`
class VocabularyProcessor(_VocabularyProcessor):
    """ Vocabulary Processor.

    Maps documents to sequences of word ids.

    Arguments:
        max_document_length: Maximum length of documents.
            if documents are longer, they will be trimmed, if shorter - padded.
        min_frequency: Minimum frequency of words in the vocabulary.
        vocabulary: CategoricalVocabulary object.

    Attributes:
        vocabulary_: CategoricalVocabulary object.

    """

    def __init__(self,
                 max_document_length,
                 min_frequency=0,
                 vocabulary=None,
                 tokenizer_fn=None):
        super(VocabularyProcessor, self).__init__(max_document_length,
                                                  min_frequency,
                                                  vocabulary,
                                                  tokenizer_fn)

    def fit(self, raw_documents, unused_y=None):
        """ fit.

        Learn a vocabulary dictionary of all tokens in the raw documents.

        Arguments:
            raw_documents: An iterable which yield either str or unicode.
            unused_y: to match fit format signature of estimators.

        Returns:
            self
        """
        return super(VocabularyProcessor, self).fit(raw_documents, unused_y)

    def fit_transform(self, raw_documents, unused_y=None):
        """ fit_transform.

        Learn the vocabulary dictionary and return indices of words.

        Arguments:
            raw_documents: An iterable which yield either str or unicode.
            unused_y: to match fit_transform signature of estimators.

        Returns:
            X: iterable, [n_samples, max_document_length] Word-id matrix.
        """
        return super(VocabularyProcessor, self).fit_transform(raw_documents,
                                                              unused_y)

    def transform(self, raw_documents):
        """ transform.

        Transform documents to word-id matrix.

        Convert words to ids with vocabulary fitted with fit or the one
        provided in the constructor.

        Arguments:
            raw_documents: An iterable which yield either str or unicode.

        Yields:
            X: iterable, [n_samples, max_document_length] Word-id matrix.
        """
        return super(VocabularyProcessor, self).transform(raw_documents)

    def reverse(self, documents):
        """ reverse.

        Reverses output of vocabulary mapping to words.

        Arguments:
            documents: iterable, list of class ids.

        Returns:
            Iterator over mapped in words documents.
        """
        return super(VocabularyProcessor, self).reverse(documents)

    def save(self, filename):
        """ save.

        Saves vocabulary processor into given file.

        Arguments:
            filename: Path to output file.
        """
        super(VocabularyProcessor, self).save(filename)

    @classmethod
    def restore(cls, filename):
        """ restore.

        Restores vocabulary processor from given file.

        Arguments:
            filename: Path to file to load from.

        Returns:
            VocabularyProcessor object.
        """
        return super(VocabularyProcessor, cls).restore(filename)


# ===================
#    IMAGES UTILS
# ===================

def build_hdf5_image_dataset(target_path, image_shape, output_path='dataset.h5',
                             mode='file', categorical_labels=True,
                             normalize=True, grayscale=False,
                             files_extension=None, chunks=False):
    """ Build HDF5 Image Dataset.

    Build an HDF5 dataset by providing either a root folder or a plain text
    file with images path and class id.

    'folder' mode: Root folder should be arranged as follow:
    ```
    ROOT_FOLDER -> SUBFOLDER_0 (CLASS 0) -> CLASS0_IMG1.jpg
                                         -> CLASS0_IMG2.jpg
                                         -> ...
                -> SUBFOLDER_1 (CLASS 1) -> CLASS1_IMG1.jpg
                                         -> ...
                -> ...
    ```
    Note that if sub-folders are not integers from 0 to n_classes, an id will
    be assigned to each sub-folder following alphabetical order.

    'file' mode: Plain text file should be formatted as follow:
    ```
    /path/to/img1 class_id
    /path/to/img2 class_id
    /path/to/img3 class_id
    ```

    Examples:
        ```
        # Load path/class_id image file:
        dataset_file = 'my_dataset.txt'

        # Build a HDF5 dataset (only required once)
        from tflearn.data_utils import build_hdf5_image_dataset
        build_hdf5_image_dataset(dataset_file, image_shape=(128, 128),
                                 mode='file', output_path='dataset.h5',
                                 categorical_labels=True, normalize=True)

        # Load HDF5 dataset
        import h5py
        h5f = h5py.File('dataset.h5', 'r')
        X = h5f['X']
        Y = h5f['Y']

        # Build neural network and train
        network = ...
        model = DNN(network, ...)
        model.fit(X, Y)
        ```

    Arguments:
        target_path: `str`. Path of root folder or images plain text file.
        image_shape: `tuple (height, width)`. The images shape. Images that
            doesn't match that shape will be resized.
        output_path: `str`. The output path for the hdf5 dataset. Default:
            'dataset.h5'
        mode: `str` in ['file', 'folder']. The data source mode. 'folder'
            accepts a root folder with each of his sub-folder representing a
            class containing the images to classify.
            'file' accepts a single plain text file that contains every
            image path with their class id.
            Default: 'folder'.
        categorical_labels: `bool`. If True, labels are converted to binary
            vectors.
        normalize: `bool`. If True, normalize all pictures by dividing
            every image array by 255.
        grayscale: `bool`. If true, images are converted to grayscale.
        files_extension: `list of str`. A list of allowed image file
            extension, for example ['.jpg', '.jpeg', '.png']. If None,
            all files are allowed.
        chunks: `bool` Whether to chunks the dataset or not. You should use
            chunking only when you really need it. See HDF5 documentation.
            If chunks is 'True' a sensitive default will be computed.

    """
    import h5py

    assert image_shape, "Image shape must be defined."
    assert image_shape[0] and image_shape[1], \
        "Image shape error. It must be a tuple of int: ('width', 'height')."
    assert mode in ['folder', 'file'], "`mode` arg must be 'folder' or 'file'"

    if mode == 'folder':
        images, labels = directory_to_samples(target_path,
                                              flags=files_extension)
    else:
        with open(target_path, 'r') as f:
            images, labels = [], []
            for l in f.readlines():
                l = l.strip('\n').split()
                images.append(l[0])
                labels.append(int(l[1]))

    n_classes = np.max(labels) + 1

    d_imgshape = (len(images), image_shape[1], image_shape[0], 3) \
        if not grayscale else (len(images), image_shape[1], image_shape[0])
    d_labelshape = (len(images), n_classes) \
        if categorical_labels else (len(images), )
    x_chunks = None
    y_chunks = None
    if chunks is True:
        x_chunks = (1,)+ d_imgshape[1:]
        if len(d_labelshape) > 1:
            y_chunks = (1,) + d_labelshape[1:]
    dataset = h5py.File(output_path, 'w')
    dataset.create_dataset('X', d_imgshape, chunks=x_chunks)
    dataset.create_dataset('Y', d_labelshape, chunks=y_chunks)

    for i in range(len(images)):
        img = load_image(images[i])
        width, height = img.size
        if width != image_shape[0] or height != image_shape[1]:
            img = resize_image(img, image_shape[0], image_shape[1])
        if grayscale:
            img = convert_color(img, 'L')
        elif img.mode == 'L' or img.mode == 'RGBA':
            img = convert_color(img, 'RGB')

        img = pil_to_nparray(img)
        if normalize:
            img /= 255.
        dataset['X'][i] = img
        if categorical_labels:
            dataset['Y'][i] = to_categorical([labels[i]], n_classes)[0]
        else:
            dataset['Y'][i] = labels[i]


def get_img_channel(image_path):
    """
    Load a image and return the channel of the image
    :param image_path:
    :return: the channel of the image
    """
    img = load_image(image_path)
    img = pil_to_nparray(img)
    try:
        channel = img.shape[2]
    except:
        channel = 1
    return channel


def image_preloader(target_path, image_shape, mode='file', normalize=True,
                    grayscale=False, categorical_labels=True,
                    files_extension=None, filter_channel=False):
    """ Image PreLoader.

    Create a python array (`Preloader`) that loads images on the fly (from
    disk or url). There is two ways to provide image samples 'folder' or
    'file', see the specifications below.

    'folder' mode: Load images from disk, given a root folder. This folder
    should be arranged as follow:
    ```
    ROOT_FOLDER -> SUBFOLDER_0 (CLASS 0) -> CLASS0_IMG1.jpg
                                         -> CLASS0_IMG2.jpg
                                         -> ...
                -> SUBFOLDER_1 (CLASS 1) -> CLASS1_IMG1.jpg
                                         -> ...
                -> ...
    ```
    Note that if sub-folders are not integers from 0 to n_classes, an id will
    be assigned to each sub-folder following alphabetical order.

    'file' mode: A plain text file listing every image path and class id.
    This file should be formatted as follow:
    ```
    /path/to/img1 class_id
    /path/to/img2 class_id
    /path/to/img3 class_id
    ```

    Note that load images on the fly and convert is time inefficient,
    so you can instead use `build_hdf5_image_dataset` to build a HDF5 dataset
    that enable fast retrieval (this function takes similar arguments).

    Examples:
        ```
        # Load path/class_id image file:
        dataset_file = 'my_dataset.txt'

        # Build the preloader array, resize images to 128x128
        from tflearn.data_utils import image_preloader
        X, Y = image_preloader(dataset_file, image_shape=(128, 128),
                               mode='file', categorical_labels=True,
                               normalize=True)

        # Build neural network and train
        network = ...
        model = DNN(network, ...)
        model.fit(X, Y)
        ```

    Arguments:
        target_path: `str`. Path of root folder or images plain text file.
        image_shape: `tuple (height, width)`. The images shape. Images that
            doesn't match that shape will be resized.
        mode: `str` in ['file', 'folder']. The data source mode. 'folder'
            accepts a root folder with each of his sub-folder representing a
            class containing the images to classify.
            'file' accepts a single plain text file that contains every
            image path with their class id.
            Default: 'folder'.
        categorical_labels: `bool`. If True, labels are converted to binary
            vectors.
        normalize: `bool`. If True, normalize all pictures by dividing
            every image array by 255.
        grayscale: `bool`. If true, images are converted to grayscale.
        files_extension: `list of str`. A list of allowed image file
            extension, for example ['.jpg', '.jpeg', '.png']. If None,
            all files are allowed.
        filter_channel: `bool`. If true, images which the channel is not 3 should
            be filter.

    Returns:
        (X, Y): with X the images array and Y the labels array.

    """
    assert mode in ['folder', 'file']
    if mode == 'folder':
        images, labels = directory_to_samples(target_path,
                                              flags=files_extension, filter_channel=filter_channel)
    else:
        with open(target_path, 'r') as f:
            images, labels = [], []
            for l in f.readlines():
                l = l.strip('\n').split()
                if not files_extension or any(flag in l[0] for flag in files_extension):
                    if filter_channel:
                        if get_img_channel(l[0]) != 3:
                            continue
                    images.append(l[0])
                    labels.append(int(l[1]))

    n_classes = np.max(labels) + 1
    X = ImagePreloader(images, image_shape, normalize, grayscale)
    Y = LabelPreloader(labels, n_classes, categorical_labels)

    return X, Y


def load_image(in_image):
    """ Load an image, returns PIL.Image. """
    # if the path appears to be an URL
    if urlparse(in_image).scheme in ('http', 'https',):
        # set up the byte stream
        img_stream = BytesIO(request.urlopen(in_image).read())
        # and read in as PIL image
        img = Image.open(img_stream)
    else:
        # else use it as local file path
        img = Image.open(in_image)
    return img


def resize_image(in_image, new_width, new_height, out_image=None,
                 resize_mode=Image.ANTIALIAS):
    """ Resize an image.

    Arguments:
        in_image: `PIL.Image`. The image to resize.
        new_width: `int`. The image new width.
        new_height: `int`. The image new height.
        out_image: `str`. If specified, save the image to the given path.
        resize_mode: `PIL.Image.mode`. The resizing mode.

    Returns:
        `PIL.Image`. The resize image.

    """
    img = in_image.resize((new_width, new_height), resize_mode)
    if out_image:
        img.save(out_image)
    return img


def convert_color(in_image, mode):
    """ Convert image color with provided `mode`. """
    return in_image.convert(mode)


def pil_to_nparray(pil_image):
    """ Convert a PIL.Image to numpy array. """
    pil_image.load()
    return np.asarray(pil_image, dtype="float32")


def image_dirs_to_samples(directory, resize=None, convert_gray=None,
                          filetypes=None):
    print("Starting to parse images...")
    if filetypes:
        if filetypes not in [list, tuple]: filetypes = list(filetypes)
    samples, targets = directory_to_samples(directory, flags=filetypes)
    for i, s in enumerate(samples):
        samples[i] = load_image(s)
        if resize:
            samples[i] = resize_image(samples[i], resize[0], resize[1])
        if convert_gray:
            samples[i] = convert_color(samples[i], 'L')
        samples[i] = pil_to_nparray(samples[i])
        samples[i] /= 255.
    print("Parsing Done!")
    return samples, targets


def build_image_dataset_from_dir(directory,
                                 dataset_file="my_tflearn_dataset.pkl",
                                 resize=None, convert_gray=None,
                                 filetypes=None, shuffle_data=False,
                                 categorical_Y=False):
    try:
        X, Y = pickle.load(open(dataset_file, 'rb'))
    except Exception:
        X, Y = image_dirs_to_samples(directory, resize, convert_gray, filetypes)
        if categorical_Y:
            Y = to_categorical(Y, np.max(Y) + 1) # First class is '0'
        if shuffle_data:
            X, Y = shuffle(X, Y)
        pickle.dump((X, Y), open(dataset_file, 'wb'))
    return X, Y


def random_flip_leftright(x):
    if bool(random.getrandbits(1)):
        return np.fliplr(x)
    else:
        return x


def random_flip_updown(x):
    if bool(random.getrandbits(1)):
        return np.flipud(x)
    else:
        return x


# ==================
#     DATA UTILS
# ==================


def shuffle(*arrs):
    """ shuffle.

    Shuffle given arrays at unison, along first axis.

    Arguments:
        *arrs: Each array to shuffle at unison.

    Returns:
        Tuple of shuffled arrays.

    """
    arrs = list(arrs)
    for i, arr in enumerate(arrs):
        assert len(arrs[0]) == len(arrs[i])
        arrs[i] = np.array(arr)
    p = np.random.permutation(len(arrs[0]))
    return tuple(arr[p] for arr in arrs)


def samplewise_zero_center(X):
    """ samplewise_zero_center.

    Zero center each sample by subtracting it by its mean.

    Arguments:
        X: `array`. The batch of samples to center.

    Returns:
        A numpy array with same shape as input.

    """
    for i in range(len(X)):
        X[i] -= np.mean(X[i], axis=1, keepdims=True)
    return X


def samplewise_std_normalization(X):
    """ samplewise_std_normalization.

    Scale each sample with its standard deviation.

    Arguments:
        X: `array`. The batch of samples to scale.

    Returns:
        A numpy array with same shape as input.

    """
    for i in range(len(X)):
        X[i] /= (np.std(X[i], axis=1, keepdims=True) + _EPSILON)
    return X


def featurewise_zero_center(X, mean=None):
    """ featurewise_zero_center.

    Zero center every sample with specified mean. If not specified, the mean
    is evaluated over all samples.

    Arguments:
        X: `array`. The batch of samples to center.
        mean: `float`. The mean to use for zero centering. If not specified, it
            will be evaluated on provided data.

    Returns:
        A numpy array with same shape as input. Or a tuple (array, mean) if no
        mean value was specified.

    """
    if mean is None:
        mean = np.mean(X, axis=0)
        return X - mean, mean
    else:
        return X - mean


def featurewise_std_normalization(X, std=None):
    """ featurewise_std_normalization.

    Scale each sample by the specified standard deviation. If no std
    specified, std is evaluated over all samples data.

    Arguments:
        X: `array`. The batch of samples to scale.
        std: `float`. The std to use for scaling data. If not specified, it
            will be evaluated over the provided data.

    Returns:
        A numpy array with same shape as input. Or a tuple (array, std) if no
        std value was specified.

    """
    if std is None:
        std = np.std(X, axis=0)
        return X / std, std
    else:
        return X / std


def directory_to_samples(directory, flags=None, filter_channel=False):
    """ Read a directory, and list all subdirectories files as class sample """
    samples = []
    targets = []
    label = 0
    try: # Python 2
        classes = sorted(os.walk(directory).next()[1])
    except Exception: # Python 3
        classes = sorted(os.walk(directory).__next__()[1])
    for c in classes:
        c_dir = os.path.join(directory, c)
        try: # Python 2
            walk = os.walk(c_dir).next()
        except Exception: # Python 3
            walk = os.walk(c_dir).__next__()
        for sample in walk[2]:
            if not flags or any(flag in sample for flag in flags):
                if filter_channel:
                    if get_img_channel(os.path.join(c_dir, sample)) != 3:
                        continue
                samples.append(os.path.join(c_dir, sample))
                targets.append(label)
        label += 1
    return samples, targets


# ==================
#    OTHERS
# ==================

def load_csv(filepath, target_column=-1, columns_to_ignore=None,
             has_header=True, categorical_labels=False, n_classes=None):
    """ load_csv.

    Load data from a CSV file. By default the labels are considered to be the
    last column, but it can be changed by filling 'target_column' parameter.

    Arguments:
        filepath: `str`. The csv file path.
        target_column: The id of the column representing the labels.
            Default: -1 (The last column).
        columns_to_ignore: `list of int`. A list of columns index to ignore.
        has_header: `bool`. Whether the csv file has a header or not.
        categorical_labels: `bool`. If True, labels are returned as binary
            vectors (to be used with 'categorical_crossentropy').
        n_classes: `int`. Total number of class (needed if
            categorical_labels is True).

    Returns:
        A tuple (data, target).

    """

    from tensorflow.python.platform import gfile
    with gfile.Open(filepath) as csv_file:
        data_file = csv.reader(csv_file)
        if not columns_to_ignore:
            columns_to_ignore = []
        if has_header:
            header = next(data_file)
        data, target = [], []
        # Fix column to ignore ids after removing target_column
        for i, c in enumerate(columns_to_ignore):
            if c > target_column:
                columns_to_ignore[i] -= 1
        for i, d in enumerate(data_file):
            target.append(d.pop(target_column))
            data.append([_d for j, _d in enumerate(d) if j not in columns_to_ignore])
        if categorical_labels:
            assert isinstance(n_classes, int), "n_classes not specified!"
            target = to_categorical(target, n_classes)
        return data, target


class Preloader(object):
    def __init__(self, array, function):
        self.array = array
        self.function = function

    def __getitem__(self, id):
        if type(id) in [list, np.ndarray]:
            return [self.function(self.array[i]) for i in id]
        elif isinstance(id, slice):
            return [self.function(arr) for arr in self.array[id]]
        else:
            return self.function(self.array[id])

    def __len__(self):
        return len(self.array)


class ImagePreloader(Preloader):
    def __init__(self, array, image_shape, normalize=True, grayscale=False):
        fn = lambda x: self.preload(x, image_shape, normalize, grayscale)
        super(ImagePreloader, self).__init__(array, fn)

    def preload(self, path, image_shape, normalize=True, grayscale=False):
        img = load_image(path)
        width, height = img.size
        if width != image_shape[0] or height != image_shape[1]:
            img = resize_image(img, image_shape[0], image_shape[1])
        if grayscale:
            img = convert_color(img, 'L')
        img = pil_to_nparray(img)
        if grayscale:
            img = np.reshape(img, img.shape + (1,))
        if normalize:
            img /= 255.
        return img


class LabelPreloader(Preloader):
    def __init__(self, array, n_class=None, categorical_label=True):
        fn = lambda x: self.preload(x, n_class, categorical_label)
        super(LabelPreloader, self).__init__(array, fn)

    def preload(self, label, n_class, categorical_label):
        if categorical_label:
            #TODO: inspect assert bug
            #assert isinstance(n_class, int)
            return to_categorical([label], n_class)[0]
        else:
            return label


def is_array(X):
    return type(X) in [np.array, np.ndarray, list]


def get_num_features(X):
    if isinstance(X, tf.Tensor):
        return X.get_shape().as_list()[-1]
    elif is_array(X):
        return list(np.shape(X))[-1]
    else:
        raise ValueError("Unknown data type.")


def get_num_classes(Y):
    if is_array(Y):
        # Assume max integer is number of classes
        return np.max(Y) + 1
    elif isinstance(Y, tf.Tensor):
        return ValueError("Cannot automatically retrieve number of classes "
                          "from a Tensor. Please fill 'num_classes' argument.")
    else:
        raise ValueError("Unknown data type.")


def get_num_sample(X):
    if is_array(X):
        return np.shape(X)[0]
    elif isinstance(X, tf.Tensor):
        return X.get_shape()[0]
    else:
        raise ValueError("Unknown data type.")


# ==================
#   STATS UTILS
# ==================

def get_max(X):
    return np.max(X)


def get_mean(X):
    return np.mean(X)


def get_std(X):
    return np.std(X)<|MERGE_RESOLUTION|>--- conflicted
+++ resolved
@@ -43,22 +43,7 @@
         y: `array`. Class vector to convert.
         nb_classes: `unused`. Used for older code compatibility.
     """
-<<<<<<< HEAD
-    y = np.asarray(y, dtype='int32')
-    # high dimensional array warning
-    if len(y.shape) > 2:
-        warnings.warn('{}-dimensional array is used as input array.'.format(len(y.shape)), stacklevel=2)
-    # flatten high dimensional array
-    if len(y.shape) > 1:
-        y = y.reshape(-1)
-    if not nb_classes:
-        nb_classes = np.max(y)+1
-    Y = np.zeros((len(y), nb_classes))
-    Y[np.arange(len(y)), y] = 1.
-    return Y
-=======
-    return (y[:, None] == np.unique(y)).astype(np.float32)
->>>>>>> 0fb2a2d7
+    y[:, None] == np.unique(y)).astype(np.float32)
 
 
 # =====================
